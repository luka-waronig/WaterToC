--- conflicted
+++ resolved
@@ -78,11 +78,4 @@
     * `spatial_analysis_plotting.py`: Main script for running a parameter sweep for spatial plotting. It outputs a file called `summary_agents_clusters_and_pointprocess_MEDIANS.csv` and `pair_stats_ripley_MEDIANS.csv.csv`
     * `fpoint.py` :  creates a scatterplot of runs that end up in fixed points, as well as a table of runs which end up with fixed points more than 50% of the time.
 * `cwd.py`: Performs a time-frequency analysis on the simulation output data (water_toc_sweep_results.csv). Its primary purpose is to identify and characterize oscillatory dynamics in the cooperation fraction using a Continuous Wavelet Transform (CWT).
-* `peak_envelope_oscillations.py`: This script performs a quantitative analysis of the oscillatory dynamics found in the simulation data. Instead of visualizing the frequency content like the wavelet script, this one uses a peak-envelope analysis.
-<<<<<<< HEAD
-* `spatial_analysis_plotting.py`: Outputs spatial analysis measures such as Moran´s I, fractions of cooperators, largest cooperative cluster sizes, median cooperative cluster sizes, as well as the size of the largest cooperative cluster.
-
-<img src="public/screenshot.png" alt="Solara.dev Application" width="600">
-=======
-* `spatial_analysis_plotting.py`: Outputs spatial analysis measures such as Moran´s I, fractions of cooperators, largest cooperative cluster sizes, median cooperative cluster sizes, as well as the size of the largest cooperative cluster.
->>>>>>> fcb6ad5a
+* `peak_envelope_oscillations.py`: This script performs a quantitative analysis of the oscillatory dynamics found in the simulation data. Instead of visualizing the frequency content like the wavelet script, this one uses a peak-envelope analysis.